--- conflicted
+++ resolved
@@ -215,11 +215,8 @@
 
         const annotation = this.sprite.annotation;
         const annotationData = annotation.data;
-<<<<<<< HEAD
         const isTruncated = !this.overlayed && this.truncated;
-=======
         const audio = this.sprite.audioManager;
->>>>>>> e1c6a41c
 
         // update title
         this.markerElement.innerText = annotationData.marker;
