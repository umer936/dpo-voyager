/**
 * 3D Foundation Project
 * Copyright 2019 Smithsonian Institution
 *
 * Licensed under the Apache License, Version 2.0 (the "License");
 * you may not use this file except in compliance with the License.
 * You may obtain a copy of the License at
 *
 * http://www.apache.org/licenses/LICENSE-2.0
 *
 * Unless required by applicable law or agreed to in writing, software
 * distributed under the License is distributed on an "AS IS" BASIS,
 * WITHOUT WARRANTIES OR CONDITIONS OF ANY KIND, either express or implied.
 * See the License for the specific language governing permissions and
 * limitations under the License.
 */

import { MeshStandardMaterialParameters, MeshStandardMaterial, Vector3, Vector4, Color, 
    Side, UniformsUtils, ShaderLib, NoBlending, DoubleSide, AdditiveBlending, FrontSide } from "three";

const fragmentShader = require("./uberPBRShader.frag").default;
const vertexShader = require("./uberPBRShader.vert").default;

import { EShaderMode } from "client/schema/setup";

////////////////////////////////////////////////////////////////////////////////

export { EShaderMode };

export interface IUberPBRShaderProps extends MeshStandardMaterialParameters
{

}

export default class UberPBRMaterial extends MeshStandardMaterial
{
    isUberPBRMaterial: boolean;
    isMeshStandardMaterial: boolean;
    isMeshPhysicalMaterial: boolean;

    uniforms: {
<<<<<<< HEAD
        aoMapMix: { value: Vector3 },
        cutPlaneDirection: { value: Vector4 },
        cutPlaneColor: { value: Vector3 }
=======
        aoMapMix: { value: THREE.Vector3 },
        cutPlaneDirection: { value: THREE.Vector4 },
        cutPlaneColor: { value: THREE.Vector3 },
        zoneMap: { value: THREE.Texture }
>>>>>>> d491c771
    };

    vertexShader: string;
    fragmentShader: string;

    private _clayColor = new Color("#a67a6c");
    private _wireColor = new Color("#004966");
    private _wireEmissiveColor = new Color("#004966");
    private _objectSpaceNormalMap = false;
    private _paramCopy: any = {};
    private _sideCopy: Side = FrontSide;

<<<<<<< HEAD
    private _aoMapMix: Vector3;
    private _cutPlaneDirection: Vector4;
    private _cutPlaneColor: Vector3;
=======
    private _aoMapMix: THREE.Vector3;
    private _cutPlaneDirection: THREE.Vector4;
    private _cutPlaneColor: THREE.Vector3;
    private _zoneMap: THREE.Texture;
>>>>>>> d491c771

    constructor(params?: IUberPBRShaderProps)
    {
        super();

        this.type = "UberPBRMaterial";

        this.isUberPBRMaterial = true;
        this.isMeshStandardMaterial = true;
        this.isMeshPhysicalMaterial = false;

        this.defines = {
            "STANDARD": true,
            "PHYSICAL": false,
            "OBJECTSPACE_NORMALMAP": false,
            "MODE_NORMALS": false,
            "MODE_XRAY": false,
            "CUT_PLANE": false,
            "USE_ZONEMAP": false,
        };

        this.uniforms = UniformsUtils.merge([
            ShaderLib.standard.uniforms,
            {
<<<<<<< HEAD
                aoMapMix: { value: new Vector3(0.25, 0.25, 0.25) },
                cutPlaneDirection: { value: new Vector4(0, 0, -1, 0) },
                cutPlaneColor: { value: new Vector3(1, 0, 0) },
=======
                aoMapMix: { value: new THREE.Vector3(0.25, 0.25, 0.25) },
                cutPlaneDirection: { value: new THREE.Vector4(0, 0, -1, 0) },
                cutPlaneColor: { value: new THREE.Vector3(1, 0, 0) },
                zoneMap: {value: null},
>>>>>>> d491c771
            }
        ]);

        this._aoMapMix = this.uniforms.aoMapMix.value;
        this._cutPlaneDirection = this.uniforms.cutPlaneDirection.value;
        this._cutPlaneColor = this.uniforms.cutPlaneColor.value;
        this._zoneMap = this.uniforms.zoneMap.value;

        //this.vertexShader = ShaderLib.standard.vertexShader;
        this.vertexShader = vertexShader;
        //this.fragmentShader = ShaderLib.standard.fragmentShader;
        this.fragmentShader = fragmentShader;

        this.color = new Color(0xffffff); // diffuse
        this.roughness = 0.7;
        this.metalness = 0.0;

        if (params) {
            this.setValues(params);
        }
    }

    set cutPlaneDirection(direction: Vector4) {
        this._cutPlaneDirection.copy(direction);
    }
    get cutPlaneDirection() {
        return this._cutPlaneDirection;
    }

    set cutPlaneColor(color: Vector3) {
        this._cutPlaneColor.copy(color);
    }
    get cutPlaneColor() {
        return this._cutPlaneColor;
    }

    set aoMapMix(mix: Vector3) {
        this._aoMapMix.copy(mix);
    }
    get aoMapMix() {
        return this._aoMapMix;
    }

    set zoneMap(map: THREE.Texture) {
        this._zoneMap = map;
        this.uniforms.zoneMap.value = map; 
        this.needsUpdate = true;
    }
    get zoneMap() {
        return this._zoneMap;
    }

    setShaderMode(mode: EShaderMode)
    {
        Object.assign(this, this._paramCopy);

        this.defines["MODE_NORMALS"] = false;
        this.defines["MODE_XRAY"] = false;
        this.defines["OBJECTSPACE_NORMALMAP"] = !!(this.normalMap && this._objectSpaceNormalMap);

        this.side = this.defines["CUT_PLANE"] ? DoubleSide : this.side;

        this.needsUpdate = true;

        switch(mode) {
            case EShaderMode.Clay:
                this._paramCopy = {
                    color: this.color,
                    map: this.map,
                    roughness: this.roughness,
                    metalness: this.metalness,
                    aoMapIntensity: this.aoMapIntensity,
                    blending: this.blending,
                    transparent: this.transparent,
                    depthWrite: this.depthWrite,
                };
                this.color = this._clayColor;
                this.map = null;
                this.roughness = 1;
                this.metalness = 0;
                this.aoMapIntensity *= 1;
                this.blending = NoBlending;
                this.transparent = false;
                this.depthWrite = true;
                break;

            case EShaderMode.Normals:
                this._paramCopy = {
                    blending: this.blending,
                    transparent: this.transparent,
                    depthWrite: this.depthWrite,
                };
                this.defines["MODE_NORMALS"] = true;
                this.blending = NoBlending;
                this.transparent = false;
                this.depthWrite = true;
                break;

            case EShaderMode.XRay:
                this._paramCopy = {
                    side: this.side,
                    blending: this.blending,
                    transparent: this.transparent,
                    depthWrite: this.depthWrite,
                };
                this.defines["MODE_XRAY"] = true;
                this.side = DoubleSide;
                this.blending = AdditiveBlending;
                this.transparent = true;
                this.depthWrite = false;
                break;

            case EShaderMode.Wireframe:
                this._paramCopy = {
                    color: this.color,
                    emissive: this.emissive,
                    roughness: this.roughness,
                    metalness: this.metalness,
                    wireframe: this.wireframe,
                    map: this.map,
                    aoMap: this.aoMap,
                    emissiveMap: this.emissiveMap,
                    normalMap: this.normalMap,
                };
                this.color = this._wireColor;
                this.emissive = this._wireEmissiveColor;
                this.roughness = 0.8;
                this.metalness = 0.1;
                this.wireframe = true;
                this.map = null;
                this.aoMap = null;
                this.emissiveMap = null;
                this.normalMap = null;
                this.defines["OBJECTSPACE_NORMALMAP"] = false;
                break;
        }
    }

    enableCutPlane(enabled: boolean)
    {
        this.defines["CUT_PLANE"] = enabled;

        if (enabled) {
            this._sideCopy = this.side;
            this.side = DoubleSide;
        }
        else {
            this.side = this._sideCopy;
        }
    }

    enableObjectSpaceNormalMap(useObjectSpace: boolean)
    {
        if (useObjectSpace !== this._objectSpaceNormalMap) {
            this._objectSpaceNormalMap = useObjectSpace;
        }

        if (this.normalMap) {
            this.defines["OBJECTSPACE_NORMALMAP"] = useObjectSpace;
            this.needsUpdate = true;
        }
    }

<<<<<<< HEAD
    copyStandardMaterial(material: MeshStandardMaterial): this
=======
    enableZoneMap(enabled: boolean)
    {
        if(enabled != this.defines["USE_ZONEMAP"]) {
            this.defines["USE_ZONEMAP"] = enabled; 
            this.needsUpdate = true;
        }
    }

    copyStandardMaterial(material: THREE.MeshStandardMaterial): this
>>>>>>> d491c771
    {
        this.color = material.color;
        this.opacity = material.opacity;
        this.transparent = material.opacity < 1 || !!material.alphaMap || material.transparent;
        this.alphaTest = material.alphaTest;

        this.roughness = material.roughness;
        this.roughnessMap = material.roughnessMap;

        this.metalness = material.metalness;
        this.metalnessMap = material.metalnessMap;

        this.map = material.map;
        this.aoMap = material.aoMap;
        this.aoMapIntensity = material.aoMapIntensity;

        this.normalMap = material.normalMap;

        this.shadowSide = material.shadowSide;
        //this.side = material.side;

        return this;
    }
}<|MERGE_RESOLUTION|>--- conflicted
+++ resolved
@@ -16,7 +16,7 @@
  */
 
 import { MeshStandardMaterialParameters, MeshStandardMaterial, Vector3, Vector4, Color, 
-    Side, UniformsUtils, ShaderLib, NoBlending, DoubleSide, AdditiveBlending, FrontSide } from "three";
+    Side, UniformsUtils, ShaderLib, NoBlending, DoubleSide, AdditiveBlending, FrontSide, Texture } from "three";
 
 const fragmentShader = require("./uberPBRShader.frag").default;
 const vertexShader = require("./uberPBRShader.vert").default;
@@ -39,16 +39,10 @@
     isMeshPhysicalMaterial: boolean;
 
     uniforms: {
-<<<<<<< HEAD
         aoMapMix: { value: Vector3 },
         cutPlaneDirection: { value: Vector4 },
-        cutPlaneColor: { value: Vector3 }
-=======
-        aoMapMix: { value: THREE.Vector3 },
-        cutPlaneDirection: { value: THREE.Vector4 },
-        cutPlaneColor: { value: THREE.Vector3 },
-        zoneMap: { value: THREE.Texture }
->>>>>>> d491c771
+        cutPlaneColor: { value: Vector3 },
+        zoneMap: { value: Texture }
     };
 
     vertexShader: string;
@@ -61,16 +55,10 @@
     private _paramCopy: any = {};
     private _sideCopy: Side = FrontSide;
 
-<<<<<<< HEAD
     private _aoMapMix: Vector3;
     private _cutPlaneDirection: Vector4;
     private _cutPlaneColor: Vector3;
-=======
-    private _aoMapMix: THREE.Vector3;
-    private _cutPlaneDirection: THREE.Vector4;
-    private _cutPlaneColor: THREE.Vector3;
-    private _zoneMap: THREE.Texture;
->>>>>>> d491c771
+    private _zoneMap: Texture;
 
     constructor(params?: IUberPBRShaderProps)
     {
@@ -95,16 +83,10 @@
         this.uniforms = UniformsUtils.merge([
             ShaderLib.standard.uniforms,
             {
-<<<<<<< HEAD
                 aoMapMix: { value: new Vector3(0.25, 0.25, 0.25) },
                 cutPlaneDirection: { value: new Vector4(0, 0, -1, 0) },
                 cutPlaneColor: { value: new Vector3(1, 0, 0) },
-=======
-                aoMapMix: { value: new THREE.Vector3(0.25, 0.25, 0.25) },
-                cutPlaneDirection: { value: new THREE.Vector4(0, 0, -1, 0) },
-                cutPlaneColor: { value: new THREE.Vector3(1, 0, 0) },
                 zoneMap: {value: null},
->>>>>>> d491c771
             }
         ]);
 
@@ -268,9 +250,6 @@
         }
     }
 
-<<<<<<< HEAD
-    copyStandardMaterial(material: MeshStandardMaterial): this
-=======
     enableZoneMap(enabled: boolean)
     {
         if(enabled != this.defines["USE_ZONEMAP"]) {
@@ -279,8 +258,7 @@
         }
     }
 
-    copyStandardMaterial(material: THREE.MeshStandardMaterial): this
->>>>>>> d491c771
+    copyStandardMaterial(material: MeshStandardMaterial): this
     {
         this.color = material.color;
         this.opacity = material.opacity;
