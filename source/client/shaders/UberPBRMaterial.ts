/**
 * 3D Foundation Project
 * Copyright 2019 Smithsonian Institution
 *
 * Licensed under the Apache License, Version 2.0 (the "License");
 * you may not use this file except in compliance with the License.
 * You may obtain a copy of the License at
 *
 * http://www.apache.org/licenses/LICENSE-2.0
 *
 * Unless required by applicable law or agreed to in writing, software
 * distributed under the License is distributed on an "AS IS" BASIS,
 * WITHOUT WARRANTIES OR CONDITIONS OF ANY KIND, either express or implied.
 * See the License for the specific language governing permissions and
 * limitations under the License.
 */

import { MeshStandardMaterialParameters, MeshStandardMaterial, Vector3, Vector4, Color, 
    Side, UniformsUtils, ShaderLib, NoBlending, DoubleSide, AdditiveBlending, FrontSide, Texture } from "three";

const fragmentShader = require("./uberPBRShader.frag").default;
const vertexShader = require("./uberPBRShader.vert").default;

import { EShaderMode } from "client/schema/setup";

////////////////////////////////////////////////////////////////////////////////

export { EShaderMode };

export interface IUberPBRShaderProps extends MeshStandardMaterialParameters
{

}

export default class UberPBRMaterial extends MeshStandardMaterial
{
    isUberPBRMaterial: boolean;
    isMeshStandardMaterial: boolean;
    isMeshPhysicalMaterial: boolean;

    uniforms: {
        aoMapMix: { value: Vector3 },
        cutPlaneDirection: { value: Vector4 },
        cutPlaneColor: { value: Vector3 },
        zoneMap: { value: Texture }
    };

    vertexShader: string;
    fragmentShader: string;

    private _clayColor = new Color("#a67a6c");
    private _wireColor = new Color("#004966");
    private _wireEmissiveColor = new Color("#004966");
    private _objectSpaceNormalMap = false;
    private _paramCopy: any = {};
    private _sideCopy: Side = FrontSide;

    private _aoMapMix: Vector3;
    private _cutPlaneDirection: Vector4;
    private _cutPlaneColor: Vector3;
    private _zoneMap: Texture;

    constructor(params?: IUberPBRShaderProps)
    {
        super();

        this.type = "UberPBRMaterial";

        this.isUberPBRMaterial = true;
        this.isMeshStandardMaterial = true;
        this.isMeshPhysicalMaterial = false;

        this.defines = {
            "STANDARD": true,
            "PHYSICAL": false,
            "OBJECTSPACE_NORMALMAP": false,
            "MODE_NORMALS": false,
            "MODE_XRAY": false,
            "CUT_PLANE": false,
            "USE_ZONEMAP": false,
        };

        this.uniforms = UniformsUtils.merge([
            ShaderLib.standard.uniforms,
            {
                aoMapMix: { value: new Vector3(0.25, 0.25, 0.25) },
                cutPlaneDirection: { value: new Vector4(0, 0, -1, 0) },
                cutPlaneColor: { value: new Vector3(1, 0, 0) },
<<<<<<< HEAD
                zoneMap: {value: null},
=======
                zoneMap: { value: null },
>>>>>>> bfd52b76
            }
        ]);

        this._aoMapMix = this.uniforms.aoMapMix.value;
        this._cutPlaneDirection = this.uniforms.cutPlaneDirection.value;
        this._cutPlaneColor = this.uniforms.cutPlaneColor.value;
        this._zoneMap = this.uniforms.zoneMap.value;

        //this.vertexShader = ShaderLib.standard.vertexShader;
        this.vertexShader = vertexShader;
        //this.fragmentShader = ShaderLib.standard.fragmentShader;
        this.fragmentShader = fragmentShader;

        this.color = new Color(0xffffff); // diffuse
        this.roughness = 0.7;
        this.metalness = 0.0;

        if (params) {
            this.setValues(params);
        }
    }

    set cutPlaneDirection(direction: Vector4) {
        this._cutPlaneDirection.copy(direction);
    }
    get cutPlaneDirection() {
        return this._cutPlaneDirection;
    }

    set cutPlaneColor(color: Vector3) {
        this._cutPlaneColor.copy(color);
    }
    get cutPlaneColor() {
        return this._cutPlaneColor;
    }

    set aoMapMix(mix: Vector3) {
        this._aoMapMix.copy(mix);
    }
    get aoMapMix() {
        return this._aoMapMix;
    }

<<<<<<< HEAD
    set zoneMap(map: Texture) {
        this._zoneMap = map;
        this.uniforms.zoneMap.value = map; 
=======
    set zoneMap(map) {
        this._zoneMap = map;
        this.uniforms.zoneMap.value = map;
>>>>>>> bfd52b76
        this.needsUpdate = true;
    }
    get zoneMap() {
        return this._zoneMap;
    }

    setShaderMode(mode: EShaderMode)
    {
        Object.assign(this, this._paramCopy);

        this.defines["MODE_NORMALS"] = false;
        this.defines["MODE_XRAY"] = false;
        this.defines["OBJECTSPACE_NORMALMAP"] = !!(this.normalMap && this._objectSpaceNormalMap);

        this.side = this.defines["CUT_PLANE"] ? DoubleSide : this.side;

        this.needsUpdate = true;

        switch(mode) {
            case EShaderMode.Clay:
                this._paramCopy = {
                    color: this.color,
                    map: this.map,
                    roughness: this.roughness,
                    metalness: this.metalness,
                    aoMapIntensity: this.aoMapIntensity,
                    blending: this.blending,
                    transparent: this.transparent,
                    depthWrite: this.depthWrite,
                };
                this.color = this._clayColor;
                this.map = null;
                this.roughness = 1;
                this.metalness = 0;
                this.aoMapIntensity *= 1;
                this.blending = NoBlending;
                this.transparent = false;
                this.depthWrite = true;
                break;

            case EShaderMode.Normals:
                this._paramCopy = {
                    blending: this.blending,
                    transparent: this.transparent,
                    depthWrite: this.depthWrite,
                };
                this.defines["MODE_NORMALS"] = true;
                this.blending = NoBlending;
                this.transparent = false;
                this.depthWrite = true;
                break;

            case EShaderMode.XRay:
                this._paramCopy = {
                    side: this.side,
                    blending: this.blending,
                    transparent: this.transparent,
                    depthWrite: this.depthWrite,
                };
                this.defines["MODE_XRAY"] = true;
                this.side = DoubleSide;
                this.blending = AdditiveBlending;
                this.transparent = true;
                this.depthWrite = false;
                break;

            case EShaderMode.Wireframe:
                this._paramCopy = {
                    color: this.color,
                    emissive: this.emissive,
                    roughness: this.roughness,
                    metalness: this.metalness,
                    wireframe: this.wireframe,
                    map: this.map,
                    aoMap: this.aoMap,
                    emissiveMap: this.emissiveMap,
                    normalMap: this.normalMap,
                };
                this.color = this._wireColor;
                this.emissive = this._wireEmissiveColor;
                this.roughness = 0.8;
                this.metalness = 0.1;
                this.wireframe = true;
                this.map = null;
                this.aoMap = null;
                this.emissiveMap = null;
                this.normalMap = null;
                this.defines["OBJECTSPACE_NORMALMAP"] = false;
                break;
        }
    }

    enableCutPlane(enabled: boolean)
    {
        this.defines["CUT_PLANE"] = enabled;

        if (enabled) {
            this._sideCopy = this.side;
            this.side = DoubleSide;
        }
        else {
            this.side = this._sideCopy;
        }
    }

    enableObjectSpaceNormalMap(useObjectSpace: boolean)
    {
        if (useObjectSpace !== this._objectSpaceNormalMap) {
            this._objectSpaceNormalMap = useObjectSpace;
        }

        if (this.normalMap) {
            this.defines["OBJECTSPACE_NORMALMAP"] = useObjectSpace;
            this.needsUpdate = true;
        }
    }

<<<<<<< HEAD
    enableZoneMap(enabled: boolean)
    {
        if(enabled != this.defines["USE_ZONEMAP"]) {
            this.defines["USE_ZONEMAP"] = enabled; 
            this.needsUpdate = true;
        }
=======
    enableZoneMap(enabled) {
        this.defines["USE_ZONEMAP"] = enabled;
>>>>>>> bfd52b76
    }

    copyStandardMaterial(material: MeshStandardMaterial): this
    {
        this.color = material.color;
        this.opacity = material.opacity;
        this.transparent = material.opacity < 1 || !!material.alphaMap || material.transparent;
        this.alphaTest = material.alphaTest;

        this.roughness = material.roughness;
        this.roughnessMap = material.roughnessMap;

        this.metalness = material.metalness;
        this.metalnessMap = material.metalnessMap;

        this.map = material.map;
        this.aoMap = material.aoMap;
        this.aoMapIntensity = material.aoMapIntensity;

        this.normalMap = material.normalMap;

        this.shadowSide = material.shadowSide;
        //this.side = material.side;

        this.flatShading = material.flatShading;

        return this;
    }
}<|MERGE_RESOLUTION|>--- conflicted
+++ resolved
@@ -86,11 +86,7 @@
                 aoMapMix: { value: new Vector3(0.25, 0.25, 0.25) },
                 cutPlaneDirection: { value: new Vector4(0, 0, -1, 0) },
                 cutPlaneColor: { value: new Vector3(1, 0, 0) },
-<<<<<<< HEAD
-                zoneMap: {value: null},
-=======
                 zoneMap: { value: null },
->>>>>>> bfd52b76
             }
         ]);
 
@@ -134,15 +130,9 @@
         return this._aoMapMix;
     }
 
-<<<<<<< HEAD
     set zoneMap(map: Texture) {
         this._zoneMap = map;
         this.uniforms.zoneMap.value = map; 
-=======
-    set zoneMap(map) {
-        this._zoneMap = map;
-        this.uniforms.zoneMap.value = map;
->>>>>>> bfd52b76
         this.needsUpdate = true;
     }
     get zoneMap() {
@@ -260,17 +250,12 @@
         }
     }
 
-<<<<<<< HEAD
     enableZoneMap(enabled: boolean)
     {
         if(enabled != this.defines["USE_ZONEMAP"]) {
             this.defines["USE_ZONEMAP"] = enabled; 
             this.needsUpdate = true;
         }
-=======
-    enableZoneMap(enabled) {
-        this.defines["USE_ZONEMAP"] = enabled;
->>>>>>> bfd52b76
     }
 
     copyStandardMaterial(material: MeshStandardMaterial): this
