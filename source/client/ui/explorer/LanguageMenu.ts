/**
 * 3D Foundation Project
 * Copyright 2020 Smithsonian Institution
 *
 * Licensed under the Apache License, Version 2.0 (the "License");
 * you may not use this file except in compliance with the License.
 * You may obtain a copy of the License at
 *
 * http://www.apache.org/licenses/LICENSE-2.0
 *
 * Unless required by applicable law or agreed to in writing, software
 * distributed under the License is distributed on an "AS IS" BASIS,
 * WITHOUT WARRANTIES OR CONDITIONS OF ANY KIND, either express or implied.
 * See the License for the specific language governing permissions and
 * limitations under the License.
 */

import Popup, { customElement, html } from "@ff/ui/Popup";

import "@ff/ui/Button";
import "@ff/ui/TextEdit";
import CVLanguageManager from "client/components/CVLanguageManager";
import { ILanguageOption } from "client/schema/setup";
import {getFocusableElements, focusTrap} from "../../utils/focusHelpers";

////////////////////////////////////////////////////////////////////////////////

@customElement("sv-language-menu")
export default class LanguageMenu extends Popup
{
    protected url: string;
    protected language: CVLanguageManager = null;

    static show(parent: HTMLElement, language: CVLanguageManager): Promise<void>
    {
        const menu = new LanguageMenu(language);
        parent.appendChild(menu);

        return new Promise((resolve, reject) => {
            menu.on("close", () => resolve());
        });
    }

    constructor( language: CVLanguageManager )
    {
        super();

        this.language = language;
        this.position = "center";
        this.modal = true;

        this.url = window.location.href;
    }

    close()
    {
        this.dispatchEvent(new CustomEvent("close"));
        this.remove();
    }

    protected firstConnected()
    {
        super.firstConnected();
        this.classList.add("sv-language-menu", "sv-option-menu");
    }

    protected renderEntry(language: ILanguageOption, index: number)
    {
        const isSelected = language.name === this.language.toString();
        return html`<div class="sv-entry" role="option" tabindex=${isSelected ? "0" : "-1"} @click=${e => this.onClickLanguage(e, index)} @keydown=${e =>this.onKeyDownEntry(e, index)} ?selected=${isSelected}>
            ${language.name}
        </div>`;
    }

    protected render()
    {
        const language = this.language;

        return html`
<<<<<<< HEAD
        <div class="ff-flex-row">
            <div class="ff-flex-spacer ff-title">${language.getLocalizedString("Set Language")}</div>
            <ff-button icon="close" transparent class="ff-close-button" title=${language.getLocalizedString("Close")} @click=${this.close}></ff-button>
        </div>
        <div class="ff-flex-row">
            <div class="ff-scroll-y sv-scroll-offset">
                ${language.activeLanguages.map((language, index) => this.renderEntry(language, index))}
=======
        <div role="region" aria-label="Language Menu" @keydown=${e =>this.onKeyDownMain(e)}>
            <div class="ff-flex-row">
                <div class="ff-flex-spacer ff-title">${language.getLocalizedString("Set Language")}</div>
                <ff-button icon="close" transparent class="ff-close-button" title=${language.getLocalizedString("Close")} @click=${this.close}></ff-button>
            </div>
            <div class="ff-flex-row">
                <div class="ff-scroll-y" role="listbox">
                    ${language.activeLanguages.map((language, index) => this.renderEntry(language, index))}
                </div>
>>>>>>> 9aed2098
            </div>
        </div>
        `;
    }

    protected firstUpdated(changedProperties) {
        super.firstUpdated(changedProperties);

        (Array.from(this.getElementsByClassName("sv-entry")).find(elem => elem.getAttribute("tabIndex") === "0") as HTMLElement).focus();
    }

    protected onClickLanguage(e: MouseEvent, index: number)
    {
        const language = this.language;

        e.stopPropagation();

        language.ins.language.setValue(language.activeLanguages[index].id);  
        this.close();  
    }

    protected onKeyDownEntry(e: KeyboardEvent, index: number)
    {
        const language = this.language;
        if (e.code === "Space" || e.code === "Enter") {
            e.preventDefault();
            e.stopPropagation();
            language.ins.language.setValue(language.activeLanguages[index].id);
            this.close();
        }
        else if(e.code === "ArrowUp" || e.code === "ArrowDown") {
            const currentActive = e.target instanceof Element ? e.target as Element : null;
            if(currentActive) {
                const newActive = e.code === "ArrowUp" ? currentActive.previousElementSibling : currentActive.nextElementSibling;
                if(newActive) {
                    currentActive.setAttribute("tabIndex", "-1");
                    newActive.setAttribute("tabIndex", "0");
                    (newActive as HTMLElement).focus();
                }
            }
        }
        else if(e.code === "Tab") {
            this.addEventListener('blur', this.tabReset, { once: true, capture: true });
        }
    }

    protected onKeyDownMain(e: KeyboardEvent)
    {
        if (e.code === "Escape") {
            this.close();
        }
        else if(e.code === "Tab") {
            focusTrap(getFocusableElements(this) as HTMLElement[], e);
        }
    }

    // resets tabIndex if needed
    protected tabReset(e: FocusEvent) {
        const currentActive = e.target instanceof Element ? e.target as Element : null;
        if(currentActive) {
            const currentSelected = Array.from(currentActive.parentElement.children).find(elem => elem.hasAttribute("selected"));
            if(currentSelected !== currentActive) {
                currentActive.setAttribute("tabIndex", "-1");
                currentSelected.setAttribute("tabIndex", "0");
            }
        }
    }
}<|MERGE_RESOLUTION|>--- conflicted
+++ resolved
@@ -77,15 +77,6 @@
         const language = this.language;
 
         return html`
-<<<<<<< HEAD
-        <div class="ff-flex-row">
-            <div class="ff-flex-spacer ff-title">${language.getLocalizedString("Set Language")}</div>
-            <ff-button icon="close" transparent class="ff-close-button" title=${language.getLocalizedString("Close")} @click=${this.close}></ff-button>
-        </div>
-        <div class="ff-flex-row">
-            <div class="ff-scroll-y sv-scroll-offset">
-                ${language.activeLanguages.map((language, index) => this.renderEntry(language, index))}
-=======
         <div role="region" aria-label="Language Menu" @keydown=${e =>this.onKeyDownMain(e)}>
             <div class="ff-flex-row">
                 <div class="ff-flex-spacer ff-title">${language.getLocalizedString("Set Language")}</div>
@@ -95,7 +86,6 @@
                 <div class="ff-scroll-y" role="listbox">
                     ${language.activeLanguages.map((language, index) => this.renderEntry(language, index))}
                 </div>
->>>>>>> 9aed2098
             </div>
         </div>
         `;
