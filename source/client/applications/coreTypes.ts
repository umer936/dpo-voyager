/**
 * 3D Foundation Project
 * Copyright 2019 Smithsonian Institution
 *
 * Licensed under the Apache License, Version 2.0 (the "License");
 * you may not use this file except in compliance with the License.
 * You may obtain a copy of the License at
 *
 * http://www.apache.org/licenses/LICENSE-2.0
 *
 * Unless required by applicable law or agreed to in writing, software
 * distributed under the License is distributed on an "AS IS" BASIS,
 * WITHOUT WARRANTIES OR CONDITIONS OF ANY KIND, either express or implied.
 * See the License for the specific language governing permissions and
 * limitations under the License.
 */

// LIBRARY COMPONENTS //////////////////////////////////////////////////////////

import CGraph from "@ff/graph/components/CGraph";
import CPulse from "@ff/graph/components/CPulse";
import CComponentProvider from "@ff/graph/components/CComponentProvider";
import CNodeProvider from "@ff/graph/components/CNodeProvider";
import CTweenMachine from "@ff/graph/components/CTweenMachine";

import CRenderer from "@ff/scene/components/CRenderer";

import CFullscreen from "@ff/scene/components/CFullscreen";
import CPickSelection from "@ff/scene/components/CPickSelection";
import CScene from "@ff/scene/components/CScene";

// LIBRARY NODES ///////////////////////////////////////////////////////////////

import Node from "@ff/graph/Node";

// PROJECT COMPONENTS //////////////////////////////////////////////////////////

import CVAnalytics from "../components/CVAnalytics";

import CVAssetManager from "../components/CVAssetManager";
import CVAssetReader from "../components/CVAssetReader";
import CVDocument from "../components/CVDocument";
import CVDocumentProvider from "../components/CVDocumentProvider";

import CVScene from "../components/CVScene";
import CVSetup from "../components/CVSetup";
import CVNode from "../components/CVNode";
import CVMeta from "../components/CVMeta";
import CVModel2 from "../components/CVModel2";
import CVAnnotations from "../components/CVAnnotations";
import CVAnnotationView from "../components/CVAnnotationView";
import CVCamera from "../components/CVCamera";
import CVDirectionalLight from "../components/CVDirectionalLight";
import CVPointLight from "../components/CVPointLight";
import CVSpotLight from "../components/CVSpotLight";

import CVInterface from "../components/CVInterface";
import CVViewer from "../components/CVViewer";
import CVReader from "../components/CVReader";
import CVOrbitNavigation from "../components/CVOrbitNavigation";
import CVBackground from "../components/CVBackground";
import CVFloor from "../components/CVFloor";
import CVGrid from "../components/CVGrid";
import CVTape from "../components/CVTape";
import CVSlicer from "../components/CVSlicer";
import CVTours from "../components/CVTours";
import CVSnapshots from "../components/CVSnapshots";
<<<<<<< HEAD
import CVTargets from "../components/CVTargets";
import CVTargetManager from "../components/CVTargetManager";
=======
import CVEnvironment from "../components/CVEnvironment";
>>>>>>> 195fd6b2

// PROJECT NODES ///////////////////////////////////////////////////////////////

import NVEngine from "../nodes/NVEngine";
import NVDocuments from "../nodes/NVDocuments";
import NVScene from "../nodes/NVScene";
import NVNode from "../nodes/NVNode";

////////////////////////////////////////////////////////////////////////////////

const types = [
    CGraph,
    CPulse,
    CComponentProvider,
    CNodeProvider,
    CTweenMachine,
    CRenderer,
    CFullscreen,
    CPickSelection,
    CScene,

    Node,

    CVAnalytics,
    CVAssetManager,
    CVAssetReader,
    CVDocument,
    CVDocumentProvider,

    CVScene,
    CVSetup,
    CVNode,
    CVMeta,
    CVModel2,
    CVAnnotations,
    CVAnnotationView,
    CVCamera,
    CVDirectionalLight,
    CVPointLight,
    CVSpotLight,

    CVInterface,
    CVViewer,
    CVReader,
    CVOrbitNavigation,
    CVBackground,
    CVFloor,
    CVGrid,
    CVTape,
    CVSlicer,
    CVTours,
    CVSnapshots,
<<<<<<< HEAD
    CVTargets,
    CVTargetManager,
=======
    CVEnvironment,
>>>>>>> 195fd6b2

    NVEngine,
    NVDocuments,
    NVScene,
    NVNode,
];

export default types;<|MERGE_RESOLUTION|>--- conflicted
+++ resolved
@@ -65,12 +65,9 @@
 import CVSlicer from "../components/CVSlicer";
 import CVTours from "../components/CVTours";
 import CVSnapshots from "../components/CVSnapshots";
-<<<<<<< HEAD
 import CVTargets from "../components/CVTargets";
 import CVTargetManager from "../components/CVTargetManager";
-=======
 import CVEnvironment from "../components/CVEnvironment";
->>>>>>> 195fd6b2
 
 // PROJECT NODES ///////////////////////////////////////////////////////////////
 
@@ -123,12 +120,9 @@
     CVSlicer,
     CVTours,
     CVSnapshots,
-<<<<<<< HEAD
     CVTargets,
     CVTargetManager,
-=======
     CVEnvironment,
->>>>>>> 195fd6b2
 
     NVEngine,
     NVDocuments,
