--- conflicted
+++ resolved
@@ -23,11 +23,8 @@
 import CVEnvironmentTool from "../components/CVEnvironmentTool";
 import CVLightTool from "../components/CVLightTool";
 import CVTapeTool from "../components/CVTapeTool";
-<<<<<<< HEAD
 import CVPolylineTool from "../components/CVPolylineTool";
-=======
 import CVNodeInfoTool from "../components/CVNodeInfoTool";
->>>>>>> 21f24096
 import CVSliceTool from "../components/CVSliceTool";
 
 import NVTools from "../nodes/NVTools";
@@ -43,11 +40,8 @@
     CVEnvironmentTool,
     CVLightTool,
     CVTapeTool,
-<<<<<<< HEAD
+    CVNodeInfoTool,
     CVPolylineTool,
-=======
-    CVNodeInfoTool,
->>>>>>> 21f24096
     CVSliceTool,
 
     NVTools,
