--- conflicted
+++ resolved
@@ -29,11 +29,8 @@
 import CVFloor from "./CVFloor";
 import CVGrid from "./CVGrid";
 import CVTape from "./CVTape";
-<<<<<<< HEAD
 import CVPolyline from "./CVPolyline";
-=======
 import CVNodeInfo from "./CVNodeInfo";
->>>>>>> 21f24096
 import CVSlicer from "./CVSlicer";
 import CVTours from "./CVTours";
 import CVSnapshots from "./CVSnapshots";
@@ -71,11 +68,8 @@
         "floor": CVFloor,
         "grid": CVGrid,
         "tape": CVTape,
-<<<<<<< HEAD
         "polyline": CVPolyline,
-=======
         "nodeInfo": CVNodeInfo,
->>>>>>> 21f24096
         "slicer": CVSlicer,
         "tours": CVTours,
         "audio": CVAudioManager
@@ -96,11 +90,8 @@
     floor: CVFloor;
     grid: CVGrid;
     tape: CVTape;
-<<<<<<< HEAD
     polyline: CVPolyline;
-=======
     nodeInfo: CVNodeInfo;
->>>>>>> 21f24096
     slicer: CVSlicer;
     tours: CVTours;
     snapshots: CVSnapshots;
