/**
 * 3D Foundation Project
 * Copyright 2019 Smithsonian Institution
 *
 * Licensed under the Apache License, Version 2.0 (the "License");
 * you may not use this file except in compliance with the License.
 * You may obtain a copy of the License at
 *
 * http://www.apache.org/licenses/LICENSE-2.0
 *
 * Unless required by applicable law or agreed to in writing, software
 * distributed under the License is distributed on an "AS IS" BASIS,
 * WITHOUT WARRANTIES OR CONDITIONS OF ANY KIND, either express or implied.
 * See the License for the specific language governing permissions and
 * limitations under the License.
 */

import { Dictionary } from "@ff/core/types";
import Component from "@ff/graph/Component";
import CTransform from "@ff/scene/components/CTransform";

import { IDocument, IScene } from "client/schema/document";
import { ISetup } from "client/schema/setup";

import CVInterface from "./CVInterface";
import CVViewer from "./CVViewer";
import CVReader from "./CVReader";
import CVOrbitNavigation from "./CVOrbitNavigation";
import CVBackground from "./CVBackground";
import CVFloor from "./CVFloor";
import CVGrid from "./CVGrid";
import CVTape from "./CVTape";
import CVSlicer from "./CVSlicer";
import CVTours from "./CVTours";
import CVSnapshots from "./CVSnapshots";
<<<<<<< HEAD
import CVTargetManager from "./CVTargetManager";
=======
import CVEnvironment from "./CVEnvironment";
>>>>>>> 195fd6b2

////////////////////////////////////////////////////////////////////////////////

/**
 * At the root of a Voyager scene, this component manages scene features,
 * including tours.
 */
export default class CVSetup extends Component
{
    static readonly typeName: string = "CVSetup";

    protected static readonly featureMap = {
        "interface": CVInterface,
        "reader": CVReader,
        "viewer": CVViewer,
        "navigation": CVOrbitNavigation,
        "background": CVBackground,
        "environment": CVEnvironment,
        "floor": CVFloor,
        "grid": CVGrid,
        "tape": CVTape,
        "slicer": CVSlicer,
        "tours": CVTours,
    };

    get featureMap() {
        return (this.constructor as typeof CVSetup).featureMap;
    }
    get transform() {
        return this.getComponent(CTransform);
    }

    interface: CVInterface;
    reader: CVReader;
    viewer: CVViewer;
    navigation: CVOrbitNavigation;
    background: CVBackground;
    floor: CVFloor;
    grid: CVGrid;
    tape: CVTape;
    slicer: CVSlicer;
    tours: CVTours;
    snapshots: CVSnapshots;
<<<<<<< HEAD
    targets: CVTargetManager;
=======
    environment: CVEnvironment;
>>>>>>> 195fd6b2

    create()
    {
        super.create();

        const node = this.node;
        const features = CVSetup.featureMap;

        for (const name in features) {
            this[name] = node.createComponent(features[name]);
        }

        this.snapshots = node.createComponent(CVSnapshots);
        this.targets = node.createComponent(CVTargetManager);
    }

    fromDocument(document: IDocument, sceneIndex: number, pathMap: Map<string, Component>)
    {
        const scene = document.scenes[sceneIndex];

        if (!isFinite(scene.setup)) {
            throw new Error("setup property missing in node");
        }

        const setupData = document.setups[scene.setup];
        const features = CVSetup.featureMap;

        for (const name in features) {
            pathMap.set(`scenes/${sceneIndex}/setup/${name}`, this[name]);

            const featureData = setupData[name];
            if (featureData) {
                this[name].fromData(featureData);
            }
        }

        if (setupData.snapshots) {
            this.snapshots.fromData(setupData.snapshots, pathMap);
        }
    }

    toDocument(document: IDocument, sceneIndex: number, pathMap: Map<Component, string>)
    {
        let setupData: ISetup = null;
        const features = CVSetup.featureMap;

        for (const name in features) {
            pathMap.set(this[name], `scenes/${sceneIndex}/setup/${name}`);

            const featureData = this[name].toData();
            if (featureData) {
                setupData = setupData || {};
                setupData[name] = featureData;
            }
        }

        const snapshotData = this.snapshots.toData(pathMap);
        if (snapshotData) {
            setupData = setupData || {};
            setupData.snapshots = snapshotData;
        }

        if (setupData) {
            document.setups = document.setups || [];
            const index = document.setups.length;
            document.setups.push(setupData);
            document.scenes[sceneIndex].setup = index;
        }
    }
}<|MERGE_RESOLUTION|>--- conflicted
+++ resolved
@@ -33,11 +33,8 @@
 import CVSlicer from "./CVSlicer";
 import CVTours from "./CVTours";
 import CVSnapshots from "./CVSnapshots";
-<<<<<<< HEAD
 import CVTargetManager from "./CVTargetManager";
-=======
 import CVEnvironment from "./CVEnvironment";
->>>>>>> 195fd6b2
 
 ////////////////////////////////////////////////////////////////////////////////
 
@@ -81,11 +78,8 @@
     slicer: CVSlicer;
     tours: CVTours;
     snapshots: CVSnapshots;
-<<<<<<< HEAD
     targets: CVTargetManager;
-=======
     environment: CVEnvironment;
->>>>>>> 195fd6b2
 
     create()
     {
