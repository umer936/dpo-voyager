--- conflicted
+++ resolved
@@ -220,31 +220,6 @@
             
             // Scale position by unit factor
             lightTransform.children.forEach(light => {
-<<<<<<< HEAD
-                const lightTrans = light.getComponent(CTransform, true);               
-
-                if(light.getComponent(CVDirectionalLight, true)) {
-                    const dirLight = light.getComponent(CVDirectionalLight);
-
-                    _vec3.copy(dirLight.light.position);
-                    _vec3b.copy(dirLight.light.target.position);
-                    const dir = _vec3b.sub(_vec3).normalize();
-                    dir.applyEuler(lightTrans.object3D.rotation);
-
-                    // standardize directional lights to always point at the origin
-                    _vec3.copy(dir.negate().multiplyScalar(this.outs.boundingRadius.value*1.2));
-
-                    // account for any scene unit changes
-                    _vec3.multiplyScalar(unitScale);
-                    if(dirLight.ins.shadowEnabled.value) {
-                        dirLight.ins.shadowSize.setValue(this.outs.boundingRadius.value*2.0);
-                        dirLight.light.shadow.camera.far = this.outs.boundingRadius.value*4.0;
-                    }
-                    lightTrans.ins.position.setValue(_vec3.toArray());
-                    _vec3.setScalar(this.outs.boundingRadius.value*unitScale*0.2);
-                    lightTrans.ins.scale.setValue(_vec3.toArray());
-                }
-=======
                 const lights = light.getComponents(CLight) as Array<CLight>;
                 for(let lightNode of lights){
                     if(lightNode instanceof CDirectionalLight){
@@ -273,7 +248,6 @@
                     }
                 }
                 
->>>>>>> 5ee6bc9d
             });
         }
     }
