--- conflicted
+++ resolved
@@ -66,11 +66,8 @@
         "quill-image-resize-module": "^3.0.0",
         "readable-stream": "^3.6.0",
         "resolve-pathname": "^3.0.0",
-<<<<<<< HEAD
         "simple-dropzone": "^0.8.1",
-=======
         "sanitize-html": "^2.5.1",
->>>>>>> ecedef48
         "stream-browserify": "^3.0.0",
         "three": "^0.132.2",
         "three-bmfont-text": "git+https://github.com/Smithsonian/three-bmfont-text.git#e611dac13d",
